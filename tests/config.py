--- conflicted
+++ resolved
@@ -9,10 +9,6 @@
 
 
 config_data = {
-<<<<<<< HEAD
-    'internal_prefix': '/int',
-
-=======
     'internal_prefix': '/internal',
     'logging': {
         'disable_existing_loggers': False,
@@ -37,7 +33,6 @@
         'version': 1
     },
     'openapi_boostrap': 'openapi.yaml',
->>>>>>> 8bf62253
 }
 
 
@@ -66,8 +61,6 @@
 
         config_file_path = config_source._resolve_file_path()
 
-<<<<<<< HEAD
-=======
         assert config_file_path == str(config_file)
 
     def test_load_empty_config(self, tmpdir, mocker):
@@ -77,7 +70,6 @@
         with pytest.raises(ConfigError):
             JsonConfigSettingsSource(Config)
 
->>>>>>> 8bf62253
     def test_get_field_value(self, tmpdir, mocker):
         config_file = tmpdir.join('config.json')
         config_file.write(json.dumps(config_data))
