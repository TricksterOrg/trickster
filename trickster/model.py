"""Model objects representing internal state of Trickster."""

from __future__ import annotations

import abc
import enum
import http
import functools
import uuid
import re
import random
import time

import jsonschema
from typing_extensions import Annotated
<<<<<<< HEAD

from pydantic import BaseModel, Field, model_serializer, model_validator, ConfigDict, field_validator, field_serializer
from fastapi import Request
=======
from pydantic import BaseModel, Field, model_serializer, model_validator, ConfigDict
from fastapi import Request, HTTPException, status
>>>>>>> cae1b99a
from fastapi.responses import JSONResponse
from trickster.exceptions import AuthenticationError

<<<<<<< HEAD
from typing import Any, Literal
=======
from typing import Any, Literal, Union, Type
>>>>>>> cae1b99a

HitCounter = Annotated[int, Field(gte=0, default=0, description='Number of times route or response was used')]
JsonBody = Annotated[dict | list, Field(description='Request or response body as a json')]
PathParams = Annotated[dict[str, Any], Field(description='Parameter parsed from a route path')]


class ParametrizedPath(BaseModel):
    """URL path that can match path of mocked request.

    Path is a normal url path without domain and port, e.g. `/api/v1/endpoint`. `/` at the beginning will be added
    automatically if omitted.

    Parts of the url path can be replaced with placeholders. Route will then match any path as long as the rest of
    the path matches and the variable is of specified type. E.g. `/api/v{version:int}/endpoint` will match any
    version of the endpoint - `/api/v1/endpoint`, `/api/v1234/endpoint` etc. Name of the variable (`version` from
    above example) is not important as long as it's unique within the path.

    Available types are:
    - `integer`: any natural number
    - `number`: sequence of digits with optional `,` or `.`
    - `string`: any string without `/` and `?`
    - `boolean`: `0` or `1`
    - `uuid4`: string in UUID4 format
    """

    _VARIABLE_TYPE_PATTERNS = {
        'integer': r'[1-9]\d*',
        'number': r'\d+(?:[\.,]\d+)?',
        'string': r'[^\\/\s?]+',
        'boolean': r'[01]',
        'uuid4': r'[a-f0-9]{8}-[a-f0-9]{4}-4[a-f0-9]{3}-[89ab][a-f0-9]{3}-[a-f0-9]{12}',
    }  # Mapping of path variable type to regex

    path: str = Field(description='Raw path provided by the user')

    @model_serializer
    def serialize_model(self) -> str:
        """Serialize model for purposes of Pydantic."""
        return str(self)

    @model_validator(mode='before')
    @classmethod
    def validate_model(cls, value: str) -> dict[str, str]:
        """Validate model and provided path."""
        if not isinstance(value, str):
            raise ValueError(f'MatchablePath: string expected not {type(value)}')
        value = cls._normalize(value)
        return {'path': value}

    @classmethod
    def _normalize(cls, value: str) -> str:
        """Normalize path.

        Convert path to normal form - starting with /.
        """
        if not value.startswith('/'):
            value = f'/{value}'
        return value

    @functools.cached_property
    def variables_regex(self) -> re.Pattern:
        """Regex that can find variables configured in a path."""
        types_pattern = '|'.join(self._VARIABLE_TYPE_PATTERNS.keys())
        return re.compile(rf'(?P<placeholder>{{(?P<name>\w+):(?P<type>{types_pattern})}})')

    @functools.cached_property
    def path_regex(self) -> re.Pattern:
        """Regular expression that can match and parse-out variables from a path."""
        path_pattern = re.escape(self.path)  # escape special characters
        path_pattern = path_pattern.replace(r'\{', '{').replace(r'\}', '}')  # unescape { and }
        path_pattern = f'^{path_pattern}$'  # match from start to end

        for match in self.variables_regex.finditer(self.path):
            variable = match.groupdict()
            type_pattern = self._VARIABLE_TYPE_PATTERNS[variable['type']]
            variable_regex = rf'(?P<{variable["name"]}>{type_pattern})'
            path_pattern = path_pattern.replace(variable['placeholder'], variable_regex)

        return re.compile(path_pattern)

    def match_path(self, path: str) -> dict[str, Any] | None:
        """Return matched URL params if this path matches given path."""
        if match := self.path_regex.match(self._normalize(path)):
            return match.groupdict()
        return None

    def __str__(self) -> str:
        """Get string representation of the path."""
        return self.path


class ResponseValidator(BaseModel):
    """Validator of responses.

    Validators can be added to a Route to make sure all configured responses match a given json schema. They affect
    only adding responses using the internal endpoints. They don't affect how the mocked routes behave.

    Each route much be valid in at least one validator, unless there are no validators configured.
    """

    id: uuid.UUID = Field(default_factory=uuid.uuid4, description='Unique identifier')  # noqa: A003
    status_code: http.HTTPStatus = Field(description='Status code as integer')
    json_schema: dict[str, Any] = Field(description='Json schema')

    def validate_response(self, response: Response) -> None:
        """Validate response against json schema."""
        if response.status_code != self.status_code:
            raise ValueError('Route response validation failed.')
        try:
            jsonschema.validate(response.body, self.json_schema)
        except jsonschema.exceptions.ValidationError as exception:
            raise ValueError(f'JsonSchema validation failed with message {exception.message} on instance {exception.instance}')
        except jsonschema.exceptions.SchemaError as exception:
            raise ValueError(f'JsonSchema validation failed: {exception.message}')


class RouteMatch(BaseModel):
    """Information from a route matching process."""

    route: Route = Field(description='Matched route')
    http_method: http.HTTPMethod = Field(description='Matched http method')
    path_params: PathParams = Field(description='Matched path parameters')


class ResponseDelay(BaseModel):
    """Delay of a route response.

    Delay can be provided either as a single number which will result in every response being delayed but exactly that
    amount of time. Or as a list containing two numbers in which case the response will be delayed by random number of
    seconds between these two numbers.
    """

    min_delay: float = Field(ge=0, default=0.0, description='Minimum delay')
    max_delay: float = Field(ge=0, default=0.0, description='Maximum delay')

    @model_serializer
    def serialize_model(self) -> tuple[float, float]:
        """Serialize model for purposes of Pydantic."""
        return self.min_delay, self.max_delay

    @model_validator(mode='before')
    @classmethod
    def validate_model(cls, data: dict[str, float] | float | list[float] | tuple[float, float]) -> dict[str, Any]:
        """Validate provided data and convert them to two numbers if only one is provided."""
        if isinstance(data, dict):
            min_delay = data.get('min_delay', 0.0)
            max_delay = max(data.get('max_delay', 0.0), min_delay)
        elif isinstance(data, (int, float)):
            min_delay = float(data)
            max_delay = float(data)
        elif isinstance(data, (list, tuple)) and len(data) == 2:
            min_delay = float(data[0])
            max_delay = float(data[1])
        else:
            raise ValueError('Input of response delay must be a single value or list of two numbers.')

        if min_delay > max_delay:
            raise ValueError(f'Maximum delay ({max_delay}s) must be greater than minimum delay ({min_delay}s).')

        return {
            'min_delay': min_delay,
            'max_delay': max_delay
        }

    def delay_response(self) -> None:
        """Pause the program for specified time."""
        time.sleep(random.uniform(self.min_delay, self.max_delay))


class Response(BaseModel):
    """User-defined response Trickster should return when a request matches a response."""

    id: uuid.UUID = Field(default_factory=uuid.uuid4, description='Unique identifier')  # noqa: A003
    hits: HitCounter

    status_code: http.HTTPStatus = Field(description='Status code of the response as int')
    body: JsonBody
    delay: ResponseDelay = ResponseDelay()
    headers: dict[str, str] = Field(default_factory=dict, description='Header of the response')
    weight: float = Field(ge=0.0, default=1.0, description='Weight of the response when selecting random response')

    def as_fastapi_response(self) -> JSONResponse:
        """Create a response that can be returned by FastApi."""
        return JSONResponse(
            content=self.body,
            status_code=self.status_code,
            headers=self.headers
        )

    def delay_response(self) -> None:
        """Stop program for a specified amount of time."""
        self.delay.delay_response()


class ResponseSelector(enum.Enum):
    """Algorithm to select response from matched route.

    - `RANDOM`: Select response by random from all available
    - `FIRST`: Select first response from all available
    - `BALANCED`: Select response that was returned the least
    """

    RANDOM = 'random'
    FIRST = 'first'
    BALANCED = 'balanced'

    def select_response(self, responses: list[Response]) -> Response:
        """Select response based on response selector."""
        if not responses:
            raise ValueError('No suitable response found.')

        match self:
            case ResponseSelector.FIRST:
                return responses[0]
            case ResponseSelector.RANDOM:
                weights = [response.weight for response in responses]
                return random.choices(responses, weights=weights, k=1)[0]
            case ResponseSelector.BALANCED:
                return min(responses, key=lambda response: response.hits)
            case _:
                raise ValueError(f'Response selection algorithm for {self.value} is not configured.')


<<<<<<< HEAD
class Auth(BaseModel):
=======
class Auth(BaseModel, abc.ABC):
>>>>>>> cae1b99a
    """Base class for authentication."""

    method: Literal['auth'] = 'auth'
    error_response: Response | None

    model_config = ConfigDict(extra='allow')

    @abc.abstractmethod
    def authenticate(self, request: Request) -> None:
        """Implement authenticate method in subclass."""

    @classmethod
    def get_subclasses(cls) -> tuple[type[Auth], ...]:
        """Return subclasses of base authentication model."""
        return tuple(cls.__subclasses__())


class TokenAuth(Auth):
    """Authentication using cognito access token in header."""

    method: Literal['token'] = 'token'  # type: ignore
    token: str

    def _get_header(self, request: Request) -> str:
        """Get value of http header containing authentication token."""
        header = request.headers.get('Authorization')
        if not header:
            raise AuthenticationError('Missing authentication header "Authorization".')
        return header

    def _get_token(self, header: str) -> str:
        """Get authetication token from http header."""
        match = re.match(r'Bearer (?P<token>.*)', header)
        if not match:
            raise AuthenticationError(f'Invalid authentication header {header}.')

        return match['token']

    def authenticate(self, request: Request) -> None:
        """Check if Request contains valid token authentication, raise exception if not."""
        header = self._get_header(request)
        token = self._get_token(header)
        if token != self.token:
            raise AuthenticationError(f'Authentication token {token} doens\'t match {self.token}.')


class Route(BaseModel):
    """User-defined route that can match request and return a response."""

    id: uuid.UUID = Field(default_factory=uuid.uuid4, description='Unique identifier')  # noqa: A003
    hits: HitCounter = 0

    path: ParametrizedPath
    http_methods: list[http.HTTPMethod] = Field(default=[http.HTTPMethod.GET], description='Method the route matches')
    response_validators: list[ResponseValidator] = Field(default_factory=list, description='Response validators')
    responses: list[Response] = Field(default_factory=list, description='Possible responses of the route')
    response_selector: ResponseSelector = Field(
        default=ResponseSelector.RANDOM, description='Strategy for response selection')
<<<<<<< HEAD
    auth: Auth | None = Field(default=None, description='Authentication method')

    @model_validator(mode='after')  # type: ignore # github.com/python/mypy/issues/15620
    @classmethod
    def validate_model(cls, route: Route) -> Route:
        """Validate that all combinations of responses and their validators are valid."""
        for response in route.responses:
            route.validate_new_response(response)
        return route

    @field_validator('auth', mode='after')
    @classmethod
    def create_proper_auth(cls, auth: Auth) -> Auth | None:
        """Instantiate proper authentication method."""
        if auth is not None:
            if type(auth) is Auth:
                data_type = auth.type
                for sub in Auth.__subclasses__():
                    if data_type == sub.model_fields['type'].default:
                        proper_auth = sub.from_dict(auth.model_dump())
                        return proper_auth
                raise ValueError(f"Unsupported authentication type: {data_type}")
            else:
                return auth
        else:
            return None
=======
    auth: Union[Auth.get_subclasses()] | None = Field(default=None, discriminator='method')  # type: ignore
>>>>>>> cae1b99a

    def validate_existing_response_validator_combinations(self):
        """Validate that all combinations of responses and their validators are valid."""
        for response in self.responses:
            self.validate_new_response(response)

    def validate_new_response_validator(self, validator: ResponseValidator):
        """Validate that new response validator can be safely added."""
        if not self.response_validators:
            # Don't need to validate if there already are some validators as new one just adds more options
            for response in self.responses:
                validator.validate_response(response)

    def validate_new_response(self, response: Response) -> None:
        """Validate that response matches at least one configured validator and can be added."""
        if not self.response_validators:
            return

        for validator in self.response_validators:
            try:
                validator.validate_response(response)
            except ValueError:
                continue  # Didn't pass this one, continue to next one
            else:
                return
        raise ValueError(f'Response "{response.id}" doesn\'t match ony of the configured validators.')

    def match(self, request: Request) -> tuple[http.HTTPMethod, PathParams] | None:
        """If route matches a request, return http method and path params."""
        http_method = self.match_method(http.HTTPMethod(request.method))
        if http_method is not None:
            path_params = self.path.match_path(request.path_params['path'])
            if path_params is not None:
                return http_method, path_params
        return None

    def match_method(self, method: http.HTTPMethod) -> http.HTTPMethod | None:
        """Return http method if it matched configured method for this route."""
        if method in self.http_methods:
            return method
        return None

    def get_response(self, match: RouteMatch) -> Response:
        """Get a response of this route."""
        response = self.response_selector.select_response(self.responses)
        return response

    def get_response_by_id(self, response_id: uuid.UUID) -> Response | None:
        """Get response by ID."""
        for response in self.responses:
            if response.id == response_id:
                return response
        return None

    def get_response_validator_by_id(self, validator_id: uuid.UUID) -> ResponseValidator | None:
        """Get response validator by ID."""
        for validator in self.response_validators:
            if validator.id == validator_id:
                return validator
        return None

    def authenticate(self, request: Request) -> None:
        """Check if request is properly authenticated."""
        if self.auth is not None:
            self.auth.authenticate(request)
<<<<<<< HEAD

    @field_serializer('auth')
    def serialize_auth(self, auth: Auth, _info) -> dict[str, Any]:
        """Serialization of extra fields."""
        return auth.model_dump()
=======
>>>>>>> cae1b99a


class HealthcheckStatus(BaseModel):
    """Healthcheck endpoint response schema."""

    status: Literal['OK'] = 'OK'


class InputResponseValidator(BaseModel):
    """Validator of responses.

    Validators can be added to a Route to make sure all configured responses match a given json schema. They affect
    only adding responses using the internal endpoints. They don't affect how the mocked routes behave.

    Each validator is set to validate only responses with given status code, other status codes are ignored.

    If there are multiple validators configured for a response, the response must be valid in at least one of them.
    """

    status_code: http.HTTPStatus
    json_schema: dict[str, Any]


class InputResponse(BaseModel):
    """User-defined response Trickster should return when a request matches a response."""

    status_code: http.HTTPStatus
    body: JsonBody
    delay: ResponseDelay = Field(default_factory=ResponseDelay)
    headers: dict[str, str] = {}
    weight: float = Field(ge=0.0, default=1.0)


class InputRoute(BaseModel):
    """User-defined route that can match request and return a response."""

    path: ParametrizedPath
    responses: list[InputResponse] = []
    http_methods: list[http.HTTPMethod] = [http.HTTPMethod.GET]
    response_validators: list[ResponseValidator] = []
    response_selector: ResponseSelector = ResponseSelector.RANDOM
    auth: Union[Auth.get_subclasses()] | None = Field(discriminator='method')  # type: ignore<|MERGE_RESOLUTION|>--- conflicted
+++ resolved
@@ -13,22 +13,12 @@
 
 import jsonschema
 from typing_extensions import Annotated
-<<<<<<< HEAD
-
-from pydantic import BaseModel, Field, model_serializer, model_validator, ConfigDict, field_validator, field_serializer
-from fastapi import Request
-=======
 from pydantic import BaseModel, Field, model_serializer, model_validator, ConfigDict
 from fastapi import Request, HTTPException, status
->>>>>>> cae1b99a
 from fastapi.responses import JSONResponse
 from trickster.exceptions import AuthenticationError
 
-<<<<<<< HEAD
-from typing import Any, Literal
-=======
 from typing import Any, Literal, Union, Type
->>>>>>> cae1b99a
 
 HitCounter = Annotated[int, Field(gte=0, default=0, description='Number of times route or response was used')]
 JsonBody = Annotated[dict | list, Field(description='Request or response body as a json')]
@@ -252,11 +242,7 @@
                 raise ValueError(f'Response selection algorithm for {self.value} is not configured.')
 
 
-<<<<<<< HEAD
-class Auth(BaseModel):
-=======
 class Auth(BaseModel, abc.ABC):
->>>>>>> cae1b99a
     """Base class for authentication."""
 
     method: Literal['auth'] = 'auth'
@@ -315,8 +301,7 @@
     responses: list[Response] = Field(default_factory=list, description='Possible responses of the route')
     response_selector: ResponseSelector = Field(
         default=ResponseSelector.RANDOM, description='Strategy for response selection')
-<<<<<<< HEAD
-    auth: Auth | None = Field(default=None, description='Authentication method')
+    auth: Union[Auth.get_subclasses()] | None = Field(default=None, discriminator='method')  # type: ignore
 
     @model_validator(mode='after')  # type: ignore # github.com/python/mypy/issues/15620
     @classmethod
@@ -325,26 +310,6 @@
         for response in route.responses:
             route.validate_new_response(response)
         return route
-
-    @field_validator('auth', mode='after')
-    @classmethod
-    def create_proper_auth(cls, auth: Auth) -> Auth | None:
-        """Instantiate proper authentication method."""
-        if auth is not None:
-            if type(auth) is Auth:
-                data_type = auth.type
-                for sub in Auth.__subclasses__():
-                    if data_type == sub.model_fields['type'].default:
-                        proper_auth = sub.from_dict(auth.model_dump())
-                        return proper_auth
-                raise ValueError(f"Unsupported authentication type: {data_type}")
-            else:
-                return auth
-        else:
-            return None
-=======
-    auth: Union[Auth.get_subclasses()] | None = Field(default=None, discriminator='method')  # type: ignore
->>>>>>> cae1b99a
 
     def validate_existing_response_validator_combinations(self):
         """Validate that all combinations of responses and their validators are valid."""
@@ -410,14 +375,6 @@
         """Check if request is properly authenticated."""
         if self.auth is not None:
             self.auth.authenticate(request)
-<<<<<<< HEAD
-
-    @field_serializer('auth')
-    def serialize_auth(self, auth: Auth, _info) -> dict[str, Any]:
-        """Serialization of extra fields."""
-        return auth.model_dump()
-=======
->>>>>>> cae1b99a
 
 
 class HealthcheckStatus(BaseModel):
