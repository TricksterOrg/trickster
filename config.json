--- conflicted
+++ resolved
@@ -8,36 +8,33 @@
     			"body": {
 					"error": "Page not found"
 				}
-<<<<<<< HEAD
 			},
 			{
 				"status_code": 401,
 				"body": {
 					"error": "Unauthorized"
 				}
-=======
->>>>>>> 8bf62253
 			}
 		]
 	},
 	"logging": {
-		"version": 1,
-		"disable_existing_loggers": false,
-		"formatters": {
-				"default": {
-					"()": "uvicorn.logging.DefaultFormatter",
-					"fmt": "%(levelprefix)s %(message)s",
-					"datefmt": "%Y-%m-%d %H:%M:%S"
-				}
-		},
-		"handlers": {
+    "version": 1,
+    "disable_existing_loggers": false,
+    "formatters": {
+			"default": {
+				"()": "uvicorn.logging.DefaultFormatter",
+				"fmt": "%(levelprefix)s %(message)s",
+				"datefmt": "%Y-%m-%d %H:%M:%S"
+			}
+    },
+    "handlers": {
 			"default": {
 				"formatter": "default",
 				"class": "logging.StreamHandler",
 				"stream": "ext://sys.stderr"
 			}
 		},
-		"loggers": {
+    "loggers": {
 			"trickster": {
 				"handlers": ["default"],
 				"level": "DEBUG"
